--- conflicted
+++ resolved
@@ -9,13 +9,8 @@
       timeout: 3s
       retries: 30
 
-<<<<<<< HEAD
   memcached:
-    image: memcached
-=======
-  redis:
-    image: redis:5
->>>>>>> f775b5fe
+    image: memcached:1
 
   autograph:
     # Autograph is stuck at 2.7.0 because of mozilla-services/autograph#344
