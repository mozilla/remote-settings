import os
import codecs
from setuptools import setup, find_packages

here = os.path.abspath(os.path.dirname(__file__))


def read_file(filename):
    """Open a related file and return its content."""
    with codecs.open(os.path.join(here, filename), encoding='utf-8') as f:
        content = f.read()
    return content

README = read_file('README.rst')
CHANGELOG = read_file('CHANGELOG.rst')

REQUIREMENTS = [
    "pyramid>=1.9.1,<2.0",
    "kinto[postgresql,memcached,monitoring]>=8.2.3,<9.0",
    "kinto-attachment>=2.1,<2.2",
    "kinto-amo>=1.0.1,<1.1.0",
    "kinto-changes>=1.1.0,<1.2.0",
    "kinto-elasticsearch>=0.3.0,<0.4",
    "kinto-emailer>=1.0,<1.1",
    "kinto-signer>=3.1,<3.2",
    "kinto-fxa>=2.4,<2.5",
    "kinto-ldap>=0.3.0,<0.4",
    "amo2kinto>=3.2,<3.3",
    "boto>=2.46,<2.47",
]
ENTRY_POINTS = {}
DEPENDENCY_LINKS = []

setup(name='kinto-dist',
<<<<<<< HEAD
      version='6.1.0.dev0',
=======
      version='6.0.3.dev0',
>>>>>>> 6e8dfc1d
      description='Kinto Distribution',
      long_description=README + "\n\n" + CHANGELOG,
      license='Apache License (2.0)',
      classifiers=[
          "Programming Language :: Python",
          "Programming Language :: Python :: 3",
          "Programming Language :: Python :: 3.5",
          "Programming Language :: Python :: 3.6",
          "Programming Language :: Python :: Implementation :: CPython",
          "Programming Language :: Python :: Implementation :: PyPy",
          "Topic :: Internet :: WWW/HTTP",
          "Topic :: Internet :: WWW/HTTP :: WSGI :: Application",
          "License :: OSI Approved :: Apache Software License"
      ],
      keywords="web services",
      author='Mozilla Services',
      author_email='services-dev@mozilla.com',
      url='https://github.com/mozilla-services/kinto-dist',
      packages=find_packages(),
      include_package_data=True,
      zip_safe=False,
      install_requires=REQUIREMENTS)<|MERGE_RESOLUTION|>--- conflicted
+++ resolved
@@ -32,11 +32,7 @@
 DEPENDENCY_LINKS = []
 
 setup(name='kinto-dist',
-<<<<<<< HEAD
       version='6.1.0.dev0',
-=======
-      version='6.0.3.dev0',
->>>>>>> 6e8dfc1d
       description='Kinto Distribution',
       long_description=README + "\n\n" + CHANGELOG,
       license='Apache License (2.0)',
