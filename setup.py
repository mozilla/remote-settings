--- conflicted
+++ resolved
@@ -31,11 +31,7 @@
 DEPENDENCY_LINKS = []
 
 setup(name='kinto-dist',
-<<<<<<< HEAD
       version='2.0.0.dev0',
-=======
-      version='1.14.0.dev0',
->>>>>>> bbaf81da
       description='Kinto Distribution',
       long_description=README + "\n\n" + CHANGELOG,
       license='Apache License (2.0)',
