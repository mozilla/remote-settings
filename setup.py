--- conflicted
+++ resolved
@@ -23,11 +23,7 @@
 
 setup(
     name='kinto-dist',
-<<<<<<< HEAD
     version='23.2.0.dev0',
-=======
-    version='23.1.2',
->>>>>>> 3ece9848
     description='Kinto Distribution',
     long_description=README + "\n\n" + CHANGELOG,
     license='Apache License (2.0)',
