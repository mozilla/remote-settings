--- conflicted
+++ resolved
@@ -17,12 +17,7 @@
 COPY pyproject.toml poetry.lock ./
 RUN $POETRY_HOME/bin/poetry install --only integration-tests --no-root
 
-<<<<<<< HEAD
-FROM python:3.12.1
-=======
 FROM python:3.12.2
-RUN apt update && apt upgrade -y
->>>>>>> 4db1f9bb
 
 ENV PATH="/opt/.venv/bin:$PATH" \
     PYTHONUNBUFFERED=1 \
