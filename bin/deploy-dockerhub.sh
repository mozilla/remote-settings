#!/bin/bash

# THIS IS MEANT TO BE RUN BY CI ONLY.

set -e

# Usage: retry MAX CMD...
# Retry CMD up to MAX times. If it fails MAX times, returns failure.
# Example: retry 3 docker push "$DOCKERHUB_REPO:$TAG"
function retry() {
    max=$1
    shift
    count=1
    until "$@"; do
        count=$((count + 1))
        if [[ $count -gt $max ]]; then
            return 1
        fi
        echo "$count / $max"
    done
    return 0
}

# configure docker creds
echo "$DOCKER_PASS" | docker login -u="$DOCKER_USER" --password-stdin

docker images

# docker tag and push git branch to dockerhub
if [ -n "$1" ]; then
    TAG="$1"
    echo "Tag and push ${DOCKERHUB_REPO}:${TAG} to Dockerhub"
<<<<<<< HEAD
    docker tag kinto:build "$DOCKERHUB_REPO:$TAG" ||
        (echo "Couldn't tag remote-settings as $DOCKERHUB_REPO:$TAG" && false)
=======
    docker tag remotesettings:build "$DOCKERHUB_REPO:$TAG" ||
        (echo "Couldn't tag kinto-dist as $DOCKERHUB_REPO:$TAG" && false)
>>>>>>> c785a833
    retry 3 docker push "$DOCKERHUB_REPO:$TAG" ||
        (echo "Couldn't push $DOCKERHUB_REPO:$TAG" && false)
    echo "Done."
fi<|MERGE_RESOLUTION|>--- conflicted
+++ resolved
@@ -30,13 +30,8 @@
 if [ -n "$1" ]; then
     TAG="$1"
     echo "Tag and push ${DOCKERHUB_REPO}:${TAG} to Dockerhub"
-<<<<<<< HEAD
-    docker tag kinto:build "$DOCKERHUB_REPO:$TAG" ||
+    docker tag remotesettings:build "$DOCKERHUB_REPO:$TAG" ||
         (echo "Couldn't tag remote-settings as $DOCKERHUB_REPO:$TAG" && false)
-=======
-    docker tag remotesettings:build "$DOCKERHUB_REPO:$TAG" ||
-        (echo "Couldn't tag kinto-dist as $DOCKERHUB_REPO:$TAG" && false)
->>>>>>> c785a833
     retry 3 docker push "$DOCKERHUB_REPO:$TAG" ||
         (echo "Couldn't push $DOCKERHUB_REPO:$TAG" && false)
     echo "Done."
