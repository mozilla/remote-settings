--- conflicted
+++ resolved
@@ -71,15 +71,9 @@
 readme = "README.rst"
 
 [tool.poetry.dependencies]
-<<<<<<< HEAD
 python = ">=3.11, <3.15"
 canonicaljson-rs = "0.9.3"
 cryptography = "46.0.2"
-=======
-python = ">=3.11, <3.14"
-canonicaljson-rs = "0.9.3"
-cryptography = "46.0.3"
->>>>>>> b6f3cc16
 ecdsa = "0.19.1"
 kinto = {version = "^23.1.0", extras = ["postgresql","memcached","monitoring"]}
 kinto-attachment = "7.1.0"
