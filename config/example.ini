--- conflicted
+++ resolved
@@ -122,12 +122,6 @@
                  kinto_emailer
                  kinto_attachment
                  kinto_signer
-<<<<<<< HEAD
-                 kinto_megaphone
-=======
-#                kinto_redis
-#                kinto_fxa
->>>>>>> bbc83f73
 #                kinto.plugins.quotas
 
 #
