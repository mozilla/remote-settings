{
  "version": "1.4.0",
  "plugins_used": [
    {
      "name": "ArtifactoryDetector"
    },
    {
      "name": "AWSKeyDetector"
    },
    {
      "name": "AzureStorageKeyDetector"
    },
    {
      "name": "Base64HighEntropyString",
      "limit": 4.5
    },
    {
      "name": "BasicAuthDetector"
    },
    {
      "name": "CloudantDetector"
    },
    {
      "name": "DiscordBotTokenDetector"
    },
    {
      "name": "GitHubTokenDetector"
    },
    {
      "name": "HexHighEntropyString",
      "limit": 3.0
    },
    {
      "name": "IbmCloudIamDetector"
    },
    {
      "name": "IbmCosHmacDetector"
    },
    {
      "name": "JwtTokenDetector"
    },
    {
      "name": "KeywordDetector",
      "keyword_exclude": ""
    },
    {
      "name": "MailchimpDetector"
    },
    {
      "name": "NpmDetector"
    },
    {
      "name": "PrivateKeyDetector"
    },
    {
      "name": "SendGridDetector"
    },
    {
      "name": "SlackDetector"
    },
    {
      "name": "SoftlayerDetector"
    },
    {
      "name": "SquareOAuthDetector"
    },
    {
      "name": "StripeDetector"
    },
    {
      "name": "TwilioKeyDetector"
    }
  ],
  "filters_used": [
    {
      "path": "detect_secrets.filters.allowlist.is_line_allowlisted"
    },
    {
      "path": "detect_secrets.filters.common.is_baseline_file",
      "filename": ".secrets.baseline"
    },
    {
      "path": "detect_secrets.filters.common.is_ignored_due_to_verification_policies",
      "min_level": 2
    },
    {
      "path": "detect_secrets.filters.heuristic.is_indirect_reference"
    },
    {
      "path": "detect_secrets.filters.heuristic.is_likely_id_string"
    },
    {
      "path": "detect_secrets.filters.heuristic.is_lock_file"
    },
    {
      "path": "detect_secrets.filters.heuristic.is_not_alphanumeric_string"
    },
    {
      "path": "detect_secrets.filters.heuristic.is_potential_uuid"
    },
    {
      "path": "detect_secrets.filters.heuristic.is_prefixed_with_dollar_sign"
    },
    {
      "path": "detect_secrets.filters.heuristic.is_sequential_string"
    },
    {
      "path": "detect_secrets.filters.heuristic.is_swagger_file"
    },
    {
      "path": "detect_secrets.filters.heuristic.is_templated_secret"
    }
  ],
  "results": {
<<<<<<< HEAD
    ".github/workflows/ci.yaml": [
      {
        "type": "Secret Keyword",
        "filename": ".github/workflows/ci.yaml",
        "hashed_secret": "afc848c316af1a89d49826c5ae9d00ed769415f3",
        "is_verified": false,
        "line_number": 58
      }
    ],
=======
>>>>>>> 1cfb199a
    "config/local.ini": [
      {
        "type": "Hex High Entropy String",
        "filename": "config/local.ini",
        "hashed_secret": "c9d006d69371bbe336be477bc01a1db1418ef39d",
        "is_verified": false,
        "line_number": 38
      },
      {
        "type": "Secret Keyword",
        "filename": "config/local.ini",
        "hashed_secret": "c9d006d69371bbe336be477bc01a1db1418ef39d",
        "is_verified": false,
        "line_number": 38
      },
      {
        "type": "Base64 High Entropy String",
        "filename": "config/local.ini",
        "hashed_secret": "215c95f7ecd7d592f10a7f540c30c4b8abeeadb9",
        "is_verified": false,
        "line_number": 112
      },
      {
        "type": "Secret Keyword",
        "filename": "config/local.ini",
        "hashed_secret": "215c95f7ecd7d592f10a7f540c30c4b8abeeadb9",
        "is_verified": false,
        "line_number": 112
      }
    ],
    "docs/tutorial-dev-kinto-admin.rst": [
      {
        "type": "Secret Keyword",
        "filename": "docs/tutorial-dev-kinto-admin.rst",
        "hashed_secret": "25ab86bed149ca6ca9c1c0d5db7c9a91388ddeab",
        "is_verified": false,
        "line_number": 57
      },
      {
        "type": "Secret Keyword",
        "filename": "docs/tutorial-dev-kinto-admin.rst",
        "hashed_secret": "47236e351ed244d885490acec726510223697354",
        "is_verified": false,
        "line_number": 82
      },
      {
        "type": "Secret Keyword",
        "filename": "docs/tutorial-dev-kinto-admin.rst",
        "hashed_secret": "bdf7192e23ab9e98651da98fe556e58b71170b82",
        "is_verified": false,
        "line_number": 86
      }
    ],
    "docs/tutorial-local-server.rst": [
      {
        "type": "Secret Keyword",
        "filename": "docs/tutorial-local-server.rst",
        "hashed_secret": "25ab86bed149ca6ca9c1c0d5db7c9a91388ddeab",
        "is_verified": false,
        "line_number": 101
      }
    ],
    "docs/tutorial-multi-signoff.rst": [
      {
        "type": "Secret Keyword",
        "filename": "docs/tutorial-multi-signoff.rst",
        "hashed_secret": "47236e351ed244d885490acec726510223697354",
        "is_verified": false,
        "line_number": 53
      },
      {
        "type": "Secret Keyword",
        "filename": "docs/tutorial-multi-signoff.rst",
        "hashed_secret": "bdf7192e23ab9e98651da98fe556e58b71170b82",
        "is_verified": false,
        "line_number": 57
      }
    ],
    "kinto-remote-settings/README.rst": [
      {
        "type": "Base64 High Entropy String",
        "filename": "kinto-remote-settings/README.rst",
        "hashed_secret": "3650b7f537d2e64041a1e2ae269361c7480737ab",
        "is_verified": false,
        "line_number": 392
      }
    ],
    "kinto-remote-settings/tests/changes/config.ini": [
      {
        "type": "Secret Keyword",
        "filename": "kinto-remote-settings/tests/changes/config.ini",
        "hashed_secret": "2432d624df4739aa766c7ff39c84b5c599e681ea",
        "is_verified": false,
        "line_number": 3
      }
    ],
    "kinto-remote-settings/tests/signer/config.ini": [
      {
        "type": "Secret Keyword",
        "filename": "kinto-remote-settings/tests/signer/config.ini",
        "hashed_secret": "1dd36a56a08a3517e72339117edb26b43d3db2ab",
        "is_verified": false,
        "line_number": 22
      }
    ],
    "kinto-remote-settings/tests/signer/ecdsa.private.pem": [
      {
        "type": "Private Key",
        "filename": "kinto-remote-settings/tests/signer/ecdsa.private.pem",
        "hashed_secret": "f0778f3e140a61d5bbbed5430773e52af2f5fba4",
        "is_verified": false,
        "line_number": 4
      }
    ],
    "kinto-remote-settings/tests/signer/test_plugin_setup.py": [
      {
        "type": "Secret Keyword",
        "filename": "kinto-remote-settings/tests/signer/test_plugin_setup.py",
        "hashed_secret": "abd55946648cbbd3630550b78067ef1484199bf8",
        "is_verified": false,
        "line_number": 243
      }
    ],
    "kinto-remote-settings/tests/signer/test_signer.py": [
      {
        "type": "Base64 High Entropy String",
        "filename": "kinto-remote-settings/tests/signer/test_signer.py",
        "hashed_secret": "35d7ae4d70815c03954197b32a07b69210bb88f5",
        "is_verified": false,
        "line_number": 17
      },
      {
        "type": "Base64 High Entropy String",
        "filename": "kinto-remote-settings/tests/signer/test_signer.py",
        "hashed_secret": "6dcdad898e412634d9152bc8f7e002a93c666e4a",
        "is_verified": false,
        "line_number": 18
      },
      {
        "type": "Base64 High Entropy String",
        "filename": "kinto-remote-settings/tests/signer/test_signer.py",
        "hashed_secret": "6e111eaff9dce9d90a16cdb8ff94138863eee362",
        "is_verified": false,
        "line_number": 134
      },
      {
        "type": "Secret Keyword",
        "filename": "kinto-remote-settings/tests/signer/test_signer.py",
        "hashed_secret": "6e111eaff9dce9d90a16cdb8ff94138863eee362",
        "is_verified": false,
        "line_number": 134
      }
    ],
    "kinto-remote-settings/tests/signer/test_signoff_flow.py": [
      {
        "type": "Basic Auth Credentials",
        "filename": "kinto-remote-settings/tests/signer/test_signoff_flow.py",
        "hashed_secret": "afc848c316af1a89d49826c5ae9d00ed769415f3",
        "is_verified": false,
        "line_number": 48
      }
    ]
  },
  "generated_at": "2023-10-18T14:40:13Z"
}<|MERGE_RESOLUTION|>--- conflicted
+++ resolved
@@ -112,18 +112,6 @@
     }
   ],
   "results": {
-<<<<<<< HEAD
-    ".github/workflows/ci.yaml": [
-      {
-        "type": "Secret Keyword",
-        "filename": ".github/workflows/ci.yaml",
-        "hashed_secret": "afc848c316af1a89d49826c5ae9d00ed769415f3",
-        "is_verified": false,
-        "line_number": 58
-      }
-    ],
-=======
->>>>>>> 1cfb199a
     "config/local.ini": [
       {
         "type": "Hex High Entropy String",
